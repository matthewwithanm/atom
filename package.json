--- conflicted
+++ resolved
@@ -15,13 +15,8 @@
   "electronVersion": "1.3.13",
   "dependencies": {
     "async": "0.2.6",
-<<<<<<< HEAD
     "atom-keymap": "7.1.14",
-    "atom-space-pen-views": "^2.0.0",
-=======
-    "atom-keymap": "7.1.13",
     "atom-select-list": "0.0.6",
->>>>>>> 8efbc513
     "atom-ui": "0.4.1",
     "babel-core": "5.8.38",
     "cached-run-in-this-context": "0.4.1",
