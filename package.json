--- conflicted
+++ resolved
@@ -72,15 +72,9 @@
     "command-palette": "0.20.0",
     "dev-live-reload": "0.30.0",
     "exception-reporting": "0.17.0",
-<<<<<<< HEAD
-    "feedback": "0.29.0",
+    "feedback": "0.30.0",
     "find-and-replace": "0.98.0",
     "fuzzy-finder": "0.50.0",
-=======
-    "feedback": "0.30.0",
-    "find-and-replace": "0.97.0",
-    "fuzzy-finder": "0.49.0",
->>>>>>> 34f624c8
     "git-diff": "0.28.0",
     "go-to-line": "0.19.0",
     "grammar-selector": "0.24.0",
