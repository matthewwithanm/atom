const {BrowserWindow, app, dialog, ipcMain} = require('electron')
const path = require('path')
const fs = require('fs')
const url = require('url')
const {EventEmitter} = require('events')

const ICON_PATH = path.resolve(__dirname, '..', '..', 'resources', 'atom.png')

let includeShellLoadTime = true
let nextId = 0

module.exports =
class AtomWindow extends EventEmitter {
  constructor (atomApplication, fileRecoveryService, settings = {}) {
    super()

    this.id = nextId++
    this.atomApplication = atomApplication
    this.fileRecoveryService = fileRecoveryService
    this.isSpec = settings.isSpec
    this.headless = settings.headless
    this.safeMode = settings.safeMode
    this.devMode = settings.devMode
    this.resourcePath = settings.resourcePath

    let {pathToOpen, locationsToOpen} = settings
    if (!locationsToOpen && pathToOpen) locationsToOpen = [{pathToOpen}]
    if (!locationsToOpen) locationsToOpen = []

    this.loadedPromise = new Promise(resolve => { this.resolveLoadedPromise = resolve })
    this.closedPromise = new Promise(resolve => { this.resolveClosedPromise = resolve })

    const options = {
      show: false,
      title: 'Atom',
      tabbingIdentifier: 'atom',
      webPreferences: {
        // Prevent specs from throttling when the window is in the background:
        // this should result in faster CI builds, and an improvement in the
        // local development experience when running specs through the UI (which
        // now won't pause when e.g. minimizing the window).
        backgroundThrottling: !this.isSpec,
        // Disable the `auxclick` feature so that `click` events are triggered in
        // response to a middle-click.
        // (Ref: https://github.com/atom/atom/pull/12696#issuecomment-290496960)
        disableBlinkFeatures: 'Auxclick'
      }
    }

    // Don't set icon on Windows so the exe's ico will be used as window and
    // taskbar's icon. See https://github.com/atom/atom/issues/4811 for more.
    if (process.platform === 'linux') options.icon = ICON_PATH
    if (this.shouldAddCustomTitleBar()) options.titleBarStyle = 'hidden'
    if (this.shouldAddCustomInsetTitleBar()) options.titleBarStyle = 'hidden-inset'
    if (this.shouldHideTitleBar()) options.frame = false
    this.browserWindow = new BrowserWindow(options)

    this.handleEvents()

    this.loadSettings = Object.assign({}, settings)
    this.loadSettings.appVersion = app.getVersion()
    this.loadSettings.resourcePath = this.resourcePath
    this.loadSettings.atomHome = process.env.ATOM_HOME
    if (this.loadSettings.devMode == null) this.loadSettings.devMode = false
    if (this.loadSettings.safeMode == null) this.loadSettings.safeMode = false
    if (this.loadSettings.clearWindowState == null) this.loadSettings.clearWindowState = false

    if (!this.loadSettings.initialPaths) {
      this.loadSettings.initialPaths = []
      for (const {pathToOpen} of locationsToOpen) {
        if (!pathToOpen) continue
        const stat = fs.statSyncNoException(pathToOpen) || null
        if (stat && stat.isDirectory()) {
          this.loadSettings.initialPaths.push(pathToOpen)
        } else {
          const parentDirectory = path.dirname(pathToOpen)
          if ((stat && stat.isFile()) || fs.existsSync(parentDirectory)) {
            this.loadSettings.initialPaths.push(parentDirectory)
          } else {
            this.loadSettings.initialPaths.push(pathToOpen)
          }
        }
      }
    }

    this.loadSettings.initialPaths.sort()

    // Only send to the first non-spec window created
    if (includeShellLoadTime && !this.isSpec) {
      includeShellLoadTime = false
      if (!this.loadSettings.shellLoadTime) {
        this.loadSettings.shellLoadTime = Date.now() - global.shellStartTime
      }
    }

    this.representedDirectoryPaths = this.loadSettings.initialPaths
    if (!this.loadSettings.env) this.env = this.loadSettings.env

    this.browserWindow.loadSettingsJSON = JSON.stringify(this.loadSettings)

    this.browserWindow.on('window:loaded', () => {
      this.disableZoom()
      this.emit('window:loaded')
      this.resolveLoadedPromise()
    })

    this.browserWindow.on('window:locations-opened', () => {
      this.emit('window:locations-opened')
    })

    this.browserWindow.on('enter-full-screen', () => {
      this.browserWindow.webContents.send('did-enter-full-screen')
    })

    this.browserWindow.on('leave-full-screen', () => {
      this.browserWindow.webContents.send('did-leave-full-screen')
    })

    this.browserWindow.loadURL(
      url.format({
        protocol: 'file',
        pathname: `${this.resourcePath}/static/index.html`,
        slashes: true
      })
    )

    this.browserWindow.showSaveDialog = this.showSaveDialog.bind(this)

    if (this.isSpec) this.browserWindow.focusOnWebView()

    const hasPathToOpen = !(locationsToOpen.length === 1 && locationsToOpen[0].pathToOpen == null)
    if (hasPathToOpen && !this.isSpecWindow()) this.openLocations(locationsToOpen)
  }

  hasProjectPath () {
    return this.representedDirectoryPaths.length > 0
  }

  setupContextMenu () {
    const ContextMenu = require('./context-menu')

    this.browserWindow.on('context-menu', menuTemplate => {
      return new ContextMenu(menuTemplate, this)
    })
  }

  containsPaths (paths) {
    return paths.every(p => this.containsPath(p))
  }

  containsPath (pathToCheck) {
    if (!pathToCheck) return false
    const stat = fs.statSyncNoException(pathToCheck)
    if (stat && stat.isDirectory()) return false

    return this.representedDirectoryPaths.some(projectPath =>
      pathToCheck === projectPath || pathToCheck.startsWith(path.join(projectPath, path.sep))
    )
  }

  handleEvents () {
    this.browserWindow.on('close', async event => {
      if (!this.atomApplication.quitting && !this.unloading) {
        event.preventDefault()
        this.unloading = true
        this.atomApplication.saveState(false)
        if (await this.prepareToUnload()) this.close()
      }
    })

    this.browserWindow.on('closed', () => {
      this.fileRecoveryService.didCloseWindow(this)
      this.atomApplication.removeWindow(this)
      this.resolveClosedPromise()
    })

    this.browserWindow.on('unresponsive', () => {
      if (this.isSpec) return
      dialog.showMessageBox(this.browserWindow, {
        type: 'warning',
        buttons: ['Force Close', 'Keep Waiting'],
        message: 'Editor is not responding',
        detail:
          'The editor is not responding. Would you like to force close it or just keep waiting?'
      }, response => { if (response === 0) this.browserWindow.destroy() })
    })

    this.browserWindow.webContents.on('crashed', async () => {
      if (this.headless) {
        console.log('Renderer process crashed, exiting')
        this.atomApplication.exit(100)
        return
      }

<<<<<<< HEAD
      this.fileRecoveryService.didCrashWindow(this)
      dialog.showMessageBox(this.browserWindow, {
=======
      await this.fileRecoveryService.didCrashWindow(this)
      const chosen = dialog.showMessageBox(this.browserWindow, {
>>>>>>> 47eb3949
        type: 'warning',
        buttons: ['Close Window', 'Reload', 'Keep It Open'],
        message: 'The editor has crashed',
        detail: 'Please report this issue to https://github.com/atom/atom'
      }, response => {
        switch (response) {
          case 0: return this.browserWindow.destroy()
          case 1: return this.browserWindow.reload()
        }
      })
    })

    this.browserWindow.webContents.on('will-navigate', (event, url) => {
      if (url !== this.browserWindow.webContents.getURL()) event.preventDefault()
    })

    this.setupContextMenu()

    // Spec window's web view should always have focus
    if (this.isSpec) this.browserWindow.on('blur', () => this.browserWindow.focusOnWebView())
  }

  async prepareToUnload () {
    if (this.isSpecWindow()) return true

    this.lastPrepareToUnloadPromise = new Promise(resolve => {
      const callback = (event, result) => {
        if (BrowserWindow.fromWebContents(event.sender) === this.browserWindow) {
          ipcMain.removeListener('did-prepare-to-unload', callback)
          if (!result) {
            this.unloading = false
            this.atomApplication.quitting = false
          }
          resolve(result)
        }
      }
      ipcMain.on('did-prepare-to-unload', callback)
      this.browserWindow.webContents.send('prepare-to-unload')
    })

    return this.lastPrepareToUnloadPromise
  }

  openPath (pathToOpen, initialLine, initialColumn) {
    return this.openLocations([{pathToOpen, initialLine, initialColumn}])
  }

  async openLocations (locationsToOpen) {
    await this.loadedPromise
    this.sendMessage('open-locations', locationsToOpen)
  }

  replaceEnvironment (env) {
    this.browserWindow.webContents.send('environment', env)
  }

  sendMessage (message, detail) {
    this.browserWindow.webContents.send('message', message, detail)
  }

  sendCommand (command, ...args) {
    if (this.isSpecWindow()) {
      if (!this.atomApplication.sendCommandToFirstResponder(command)) {
        switch (command) {
          case 'window:reload': return this.reload()
          case 'window:toggle-dev-tools': return this.toggleDevTools()
          case 'window:close': return this.close()
        }
      }
    } else if (this.isWebViewFocused()) {
      this.sendCommandToBrowserWindow(command, ...args)
    } else if (!this.atomApplication.sendCommandToFirstResponder(command)) {
      this.sendCommandToBrowserWindow(command, ...args)
    }
  }

  sendURIMessage (uri) {
    this.browserWindow.webContents.send('uri-message', uri)
  }

  sendCommandToBrowserWindow (command, ...args) {
    const action = args[0] && args[0].contextCommand
      ? 'context-command'
      : 'command'
    this.browserWindow.webContents.send(action, command, ...args)
  }

  getDimensions () {
    const [x, y] = Array.from(this.browserWindow.getPosition())
    const [width, height] = Array.from(this.browserWindow.getSize())
    return {x, y, width, height}
  }

  shouldAddCustomTitleBar () {
    return (
      !this.isSpec &&
      process.platform === 'darwin' &&
      this.atomApplication.config.get('core.titleBar') === 'custom'
    )
  }

  shouldAddCustomInsetTitleBar () {
    return (
      !this.isSpec &&
      process.platform === 'darwin' &&
      this.atomApplication.config.get('core.titleBar') === 'custom-inset'
    )
  }

  shouldHideTitleBar () {
    return (
      !this.isSpec &&
      process.platform === 'darwin' &&
      this.atomApplication.config.get('core.titleBar') === 'hidden'
    )
  }

  close () {
    return this.browserWindow.close()
  }

  focus () {
    return this.browserWindow.focus()
  }

  minimize () {
    return this.browserWindow.minimize()
  }

  maximize () {
    return this.browserWindow.maximize()
  }

  unmaximize () {
    return this.browserWindow.unmaximize()
  }

  restore () {
    return this.browserWindow.restore()
  }

  setFullScreen (fullScreen) {
    return this.browserWindow.setFullScreen(fullScreen)
  }

  setAutoHideMenuBar (autoHideMenuBar) {
    return this.browserWindow.setAutoHideMenuBar(autoHideMenuBar)
  }

  handlesAtomCommands () {
    return !this.isSpecWindow() && this.isWebViewFocused()
  }

  isFocused () {
    return this.browserWindow.isFocused()
  }

  isMaximized () {
    return this.browserWindow.isMaximized()
  }

  isMinimized () {
    return this.browserWindow.isMinimized()
  }

  isWebViewFocused () {
    return this.browserWindow.isWebViewFocused()
  }

  isSpecWindow () {
    return this.isSpec
  }

  reload () {
    this.loadedPromise = new Promise(resolve => { this.resolveLoadedPromise = resolve })
    this.prepareToUnload().then(canUnload => {
      if (canUnload) this.browserWindow.reload()
    })
    return this.loadedPromise
  }

  showSaveDialog (options, callback) {
    options = Object.assign({
      title: 'Save File',
      defaultPath: this.representedDirectoryPaths[0]
    }, options)

    if (typeof callback === 'function') {
      // Async
      dialog.showSaveDialog(this.browserWindow, options, callback)
    } else {
      // Sync
      return dialog.showSaveDialog(this.browserWindow, options)
    }
  }

  toggleDevTools () {
    return this.browserWindow.toggleDevTools()
  }

  openDevTools () {
    return this.browserWindow.openDevTools()
  }

  closeDevTools () {
    return this.browserWindow.closeDevTools()
  }

  setDocumentEdited (documentEdited) {
    return this.browserWindow.setDocumentEdited(documentEdited)
  }

  setRepresentedFilename (representedFilename) {
    return this.browserWindow.setRepresentedFilename(representedFilename)
  }

  setRepresentedDirectoryPaths (representedDirectoryPaths) {
    this.representedDirectoryPaths = representedDirectoryPaths
    this.representedDirectoryPaths.sort()
    this.loadSettings.initialPaths = this.representedDirectoryPaths
    this.browserWindow.loadSettingsJSON = JSON.stringify(this.loadSettings)
    return this.atomApplication.saveState()
  }

  didClosePathWithWaitSession (path) {
    this.atomApplication.windowDidClosePathWithWaitSession(this, path)
  }

  copy () {
    return this.browserWindow.copy()
  }

  disableZoom () {
    return this.browserWindow.webContents.setVisualZoomLevelLimits(1, 1)
  }
}<|MERGE_RESOLUTION|>--- conflicted
+++ resolved
@@ -192,13 +192,8 @@
         return
       }
 
-<<<<<<< HEAD
-      this.fileRecoveryService.didCrashWindow(this)
+      await this.fileRecoveryService.didCrashWindow(this)
       dialog.showMessageBox(this.browserWindow, {
-=======
-      await this.fileRecoveryService.didCrashWindow(this)
-      const chosen = dialog.showMessageBox(this.browserWindow, {
->>>>>>> 47eb3949
         type: 'warning',
         buttons: ['Close Window', 'Reload', 'Keep It Open'],
         message: 'The editor has crashed',
