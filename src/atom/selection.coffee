--- conflicted
+++ resolved
@@ -19,7 +19,6 @@
       if @modifyingSelection
         @updateAppearance()
       else
-<<<<<<< HEAD
         @clearSelection()
 
   clearSelection: ->
@@ -114,6 +113,10 @@
     range = new Range([row, column + startOffset], [row, column + endOffset])
     @setRange range
 
+  selectLine: (row) ->
+    rowLength = @editor.buffer.getLine(row).length
+    @setRange new Range([row, 0], [row, rowLength])
+
   selectRight: ->
     @modifySelection =>
       @cursor.moveRight()
@@ -147,93 +150,4 @@
   copy: ->
     return if @isEmpty()
     text = @editor.buffer.getTextInRange @getRange()
-    atom.native.writeToPasteboard text
-=======
-        new Range(@cursor.getPosition(), @cursor.getPosition())
-
-    setRange: (range) ->
-      @cursor.setPosition(range.start)
-      @modifySelection =>
-        @cursor.setPosition(range.end)
-
-    getText: ->
-      @editor.buffer.getTextInRange @getRange()
-
-    insertText: (text) ->
-      @editor.buffer.change(@getRange(), text)
-
-    insertNewline: ->
-      @insertText('\n')
-
-    delete: ->
-      range = @getRange()
-      @editor.buffer.change(range, '') unless range.isEmpty()
-
-    isEmpty: ->
-      @getRange().isEmpty()
-
-    modifySelection: (fn) ->
-      @placeAnchor()
-      @modifyingSelection = true
-      fn()
-      @modifyingSelection = false
-
-    placeAnchor: ->
-      return if @anchor
-      cursorPosition = @cursor.getPosition()
-      @anchor = { getPosition: -> cursorPosition }
-
-    selectWord: ->
-      row = @cursor.getRow()
-      column = @cursor.getColumn()
-
-      line = @editor.buffer.getLine(row)
-      leftSide = line[0...column].split('').reverse().join('') # reverse left side
-      rightSide = line[column..]
-
-      regex = /^\w*/
-      startOffset = -regex.exec(leftSide)?[0]?.length or 0
-      endOffset = regex.exec(rightSide)?[0]?.length or 0
-
-      range = new Range([row, column + startOffset], [row, column + endOffset])
-      @setRange range
-
-    selectLine: (row) ->
-      rowLength = @editor.buffer.getLine(row).length
-      @setRange new Range([row, 0], [row, rowLength])
-
-    selectRight: ->
-      @modifySelection =>
-        @cursor.moveRight()
-
-    selectLeft: ->
-      @modifySelection =>
-        @cursor.moveLeft()
-
-    selectUp: ->
-      @modifySelection =>
-        @cursor.moveUp()
-
-    selectDown: ->
-      @modifySelection =>
-        @cursor.moveDown()
-
-    selectToPosition: (position) ->
-      @modifySelection =>
-        @cursor.setPosition(position)
-
-    moveCursorToLineEnd: ->
-      @cursor.moveToLineEnd()
-
-    moveCursorToLineStart: ->
-      @cursor.moveToLineStart()
-
-    cut: ->
-      @copy()
-      @delete()
-
-    copy: ->
-      return if @isEmpty()
-      text = @editor.buffer.getTextInRange @getRange()
-      atom.native.writeToPasteboard text
->>>>>>> 697e5470
+    atom.native.writeToPasteboard text