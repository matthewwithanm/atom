require 'atom'
require 'window'

$ = require 'jquery'
{$$} = require 'space-pen'
GuestSession = require './guest-session'

window.setDimensions(width: 350, height: 125)
window.setUpEnvironment('editor')
{sessionId} = atom.getLoadSettings()

loadingView = $$ ->
  @div style: 'margin: 10px', =>
    @h4 style: 'text-align: center', 'Joining Session'
    @div class: 'progress progress-striped active', style: 'margin-bottom: 10px', =>
      @div class: 'progress-bar', style: 'width: 0%'
    @div class: 'progress-bar-message', 'Establishing connection\u2026'
$(window.rootViewParentSelector).append(loadingView)
atom.show()

<<<<<<< HEAD
peer = createPeer()
connection = peer.connect(sessionId, reliable: true)
connection.on 'open', ->
  console.log 'connection opened'
  connection.once 'data', (data) ->
    loadingView.remove()
    console.log 'received document'
    atom.windowState = Document.deserialize(data, site: createSite(peer.id))
    connectDocument(atom.windowState, connection)
    window.startEditorWindow()
=======
updateProgressBar = (message, percentDone) ->
  loadingView.find('.progress-bar-message').text("#{message}\u2026")
  loadingView.find('.progress-bar').css('width', "#{percentDone}%")

guestSession = new GuestSession(sessionId)
guestSession.on 'started', -> loadingView.remove()
guestSession.on 'connection-opened', -> updateProgressBar('Downloading session data', 25)
guestSession.on 'connection-document-received', -> updateProgressBar('Synchronizing repository', 50)
operationsDone = -1
guestSession.on 'mirror-progress', (message, command, operationCount) ->
  operationsDone++
  percentDone = Math.round((operationsDone / operationCount) * 50) + 50
  updateProgressBar(message, percentDone)

atom.guestSession = guestSession
>>>>>>> 6482e265
<|MERGE_RESOLUTION|>--- conflicted
+++ resolved
@@ -18,18 +18,6 @@
 $(window.rootViewParentSelector).append(loadingView)
 atom.show()
 
-<<<<<<< HEAD
-peer = createPeer()
-connection = peer.connect(sessionId, reliable: true)
-connection.on 'open', ->
-  console.log 'connection opened'
-  connection.once 'data', (data) ->
-    loadingView.remove()
-    console.log 'received document'
-    atom.windowState = Document.deserialize(data, site: createSite(peer.id))
-    connectDocument(atom.windowState, connection)
-    window.startEditorWindow()
-=======
 updateProgressBar = (message, percentDone) ->
   loadingView.find('.progress-bar-message').text("#{message}\u2026")
   loadingView.find('.progress-bar').css('width', "#{percentDone}%")
@@ -44,5 +32,4 @@
   percentDone = Math.round((operationsDone / operationCount) * 50) + 50
   updateProgressBar(message, percentDone)
 
-atom.guestSession = guestSession
->>>>>>> 6482e265
+atom.guestSession = guestSession