--- conflicted
+++ resolved
@@ -45,10 +45,8 @@
     @history = []
 
     @on 'command-panel:unfocus', => @rootView.focus()
-<<<<<<< HEAD
     @on 'command-panel:close', => @detach()
-=======
->>>>>>> 09114b5a
+
     @rootView.on 'command-panel:toggle', => @toggle()
     @rootView.on 'command-panel:toggle-preview', => @togglePreview()
     @rootView.on 'command-panel:execute', => @execute()
@@ -74,7 +72,6 @@
     else
       @attach() unless @hasParent()
       @miniEditor.focus()
-<<<<<<< HEAD
 
   togglePreview: ->
     if @previewList.is(':focus')
@@ -87,8 +84,6 @@
         @previewList.show().focus()
       else
         @miniEditor.focus()
-=======
->>>>>>> 09114b5a
 
   attach: (text='') ->
     @rootView.vertical.append(this)
