{View, $$} = require 'space-pen'
Buffer = require 'text-buffer'
Gutter = require 'gutter'
Point = require 'point'
Range = require 'range'
EditSession = require 'edit-session'
CursorView = require 'cursor-view'
SelectionView = require 'selection-view'
fsUtils = require 'fs-utils'
$ = require 'jquery'
_ = require 'underscore'

# Public: Represents the entire visual pane in Atom.
# 
# The Editor manages the {EditSession}, which manages the file buffers.
module.exports =
class Editor extends View
  @configDefaults:
    fontSize: 20
    showInvisibles: false
    showIndentGuide: false
    showLineNumbers: true
    autoIndent: true
    autoIndentOnPaste: false
    nonWordCharacters: "./\\()\"':,.;<>~!@#$%^&*|+=[]{}`~?-"

  @nextEditorId: 1

  @content: (params) ->
    @div class: @classes(params), tabindex: -1, =>
      @subview 'gutter', new Gutter
      @input class: 'hidden-input', outlet: 'hiddenInput'
      @div class: 'scroll-view', outlet: 'scrollView', =>
        @div class: 'overlayer', outlet: 'overlayer'
        @div class: 'lines', outlet: 'renderedLines'
        @div class: 'underlayer', outlet: 'underlayer'
      @div class: 'vertical-scrollbar', outlet: 'verticalScrollbar', =>
        @div outlet: 'verticalScrollbarContent'

  @classes: ({mini} = {}) ->
    classes = ['editor']
    classes.push 'mini' if mini
    classes.join(' ')

  vScrollMargin: 2
  hScrollMargin: 10
  lineHeight: null
  charWidth: null
  charHeight: null
  cursorViews: null
  selectionViews: null
  lineCache: null
  isFocused: false
  activeEditSession: null
  attached: false
  lineOverdraw: 10
  pendingChanges: null
  newCursors: null
  newSelections: null
  redrawOnReattach: false

  # Public: The constructor for setting up an `Editor` instance.
  #
  # editSessionOrOptions - Either an {EditSession}, or an object with one property, `mini`.  
  #                        If `mini` is `true`, a "miniature" `EditSession` is constructed. 
  #                        Typically, this is ideal for scenarios where you need an Atom editor, 
  #                        but without all the chrome, like scrollbars, gutter, _e.t.c._.
  #
  initialize: (editSessionOrOptions) ->
    if editSessionOrOptions instanceof EditSession
      editSession = editSessionOrOptions
    else
      {editSession, @mini} = editSessionOrOptions ? {}

    requireStylesheet 'editor'

    @id = Editor.nextEditorId++
    @lineCache = []
    @configure()
    @bindKeys()
    @handleEvents()
    @cursorViews = []
    @selectionViews = []
    @pendingChanges = []
    @newCursors = []
    @newSelections = []

    if editSession?
      @edit(editSession)
    else if @mini
      @edit(new EditSession
        buffer: new Buffer()
        softWrap: false
        tabLength: 2
        softTabs: true
      )
    else
      throw new Error("Must supply an EditSession or mini: true")

  # Internal: Sets up the core Atom commands.
  #
  # Some commands are excluded from mini-editors.
  bindKeys: ->
    editorBindings =
      'core:move-left': @moveCursorLeft
      'core:move-right': @moveCursorRight
      'core:select-left': @selectLeft
      'core:select-right': @selectRight
      'core:select-all': @selectAll
      'core:backspace': @backspace
      'core:delete': @delete
      'core:undo': @undo
      'core:redo': @redo
      'core:cut': @cutSelection
      'core:copy': @copySelection
      'core:paste': @paste
      'editor:move-to-previous-word': @moveCursorToPreviousWord
      'editor:select-word': @selectWord
      'editor:newline': @insertNewline
      'editor:consolidate-selections': @consolidateSelections
      'editor:indent': @indent
      'editor:auto-indent': @autoIndent
      'editor:indent-selected-rows': @indentSelectedRows
      'editor:outdent-selected-rows': @outdentSelectedRows
      'editor:backspace-to-beginning-of-word': @backspaceToBeginningOfWord
      'editor:backspace-to-beginning-of-line': @backspaceToBeginningOfLine
      'editor:delete-to-end-of-word': @deleteToEndOfWord
      'editor:delete-line': @deleteLine
      'editor:cut-to-end-of-line': @cutToEndOfLine
      'editor:move-to-beginning-of-line': @moveCursorToBeginningOfLine
      'editor:move-to-end-of-line': @moveCursorToEndOfLine
      'editor:move-to-first-character-of-line': @moveCursorToFirstCharacterOfLine
      'editor:move-to-beginning-of-word': @moveCursorToBeginningOfWord
      'editor:move-to-end-of-word': @moveCursorToEndOfWord
      'editor:move-to-beginning-of-next-word': @moveCursorToBeginningOfNextWord
      'editor:select-to-end-of-line': @selectToEndOfLine
      'editor:select-to-beginning-of-line': @selectToBeginningOfLine
      'editor:select-to-end-of-word': @selectToEndOfWord
      'editor:select-to-beginning-of-word': @selectToBeginningOfWord
      'editor:select-to-beginning-of-next-word': @selectToBeginningOfNextWord
      'editor:add-selection-below': @addSelectionBelow
      'editor:add-selection-above': @addSelectionAbove
      'editor:select-line': @selectLine
      'editor:transpose': @transpose
      'editor:upper-case': @upperCase
      'editor:lower-case': @lowerCase

    unless @mini
      _.extend editorBindings,
        'core:move-up': @moveCursorUp
        'core:move-down': @moveCursorDown
        'core:move-to-top': @moveCursorToTop
        'core:move-to-bottom': @moveCursorToBottom
        'core:page-down': @pageDown
        'core:page-up': @pageUp
        'core:select-up': @selectUp
        'core:select-down': @selectDown
        'core:select-to-top': @selectToTop
        'core:select-to-bottom': @selectToBottom
        'editor:newline-below': @insertNewlineBelow
        'editor:newline-above': @insertNewlineAbove
        'editor:toggle-soft-tabs': @toggleSoftTabs
        'editor:toggle-soft-wrap': @toggleSoftWrap
        'editor:fold-all': @foldAll
        'editor:unfold-all': @unfoldAll
        'editor:fold-current-row': @foldCurrentRow
        'editor:unfold-current-row': @unfoldCurrentRow
        'editor:fold-selection': @foldSelection
        'editor:toggle-line-comments': @toggleLineCommentsInSelection
        'editor:log-cursor-scope': @logCursorScope
        'editor:checkout-head-revision': @checkoutHead
        'editor:copy-path': @copyPathToPasteboard
        'editor:move-line-up': @moveLineUp
        'editor:move-line-down': @moveLineDown
        'editor:duplicate-line': @duplicateLine
        'editor:join-line': @joinLine
        'editor:toggle-indent-guide': => config.set('editor.showIndentGuide', !config.get('editor.showIndentGuide'))
        'editor:save-debug-snapshot': @saveDebugSnapshot
        'editor:toggle-line-numbers': =>  config.set('editor.showLineNumbers', !config.get('editor.showLineNumbers'))
        'editor:scroll-to-cursor': @scrollToCursorPosition

    documentation = {}
    for name, method of editorBindings
      do (name, method) =>
        @command name, (e) => method.call(this, e); false

  # Public: Retrieves a single cursor
  #
  # Returns a {Cursor}.
  getCursor: -> @activeEditSession.getCursor()
  # Public: Retrieves an array of all the cursors.
  #
  # Returns a {[Cursor]}.
  getCursors: -> @activeEditSession.getCursors()
  # Public: Adds a cursor at the provided `screenPosition`.
  #
  # screenPosition - An {Array} of two numbers: the screen row, and the screen column.
  #
  # Returns the new {Cursor}.
  addCursorAtScreenPosition: (screenPosition) -> @activeEditSession.addCursorAtScreenPosition(screenPosition)
  # Public: Adds a cursor at the provided `bufferPosition`.
  #
  # bufferPosition - An {Array} of two numbers: the buffer row, and the buffer column.
  #
  # Returns the new {Cursor}.
  addCursorAtBufferPosition: (bufferPosition) -> @activeEditSession.addCursorAtBufferPosition(bufferPosition)
  # Public: Moves every cursor up one row.
  moveCursorUp: -> @activeEditSession.moveCursorUp()
  # Public: Moves every cursor down one row.
  moveCursorDown: -> @activeEditSession.moveCursorDown()
  # Public: Moves every cursor left one column.
  moveCursorLeft: -> @activeEditSession.moveCursorLeft()
  # Public: Moves every cursor right one column.
  moveCursorRight: -> @activeEditSession.moveCursorRight()
  # Public: Moves every cursor to the beginning of the current word.
  moveCursorToBeginningOfWord: -> @activeEditSession.moveCursorToBeginningOfWord()
  # Public: Moves every cursor to the end of the current word.
  moveCursorToEndOfWord: -> @activeEditSession.moveCursorToEndOfWord()
  # Public: Moves the cursor to the beginning of the next word.
  moveCursorToBeginningOfNextWord: -> @activeEditSession.moveCursorToBeginningOfNextWord()
  moveCursorToTop: -> @activeEditSession.moveCursorToTop()
  # Public: Moves every cursor to the bottom of the buffer.
  moveCursorToBottom: -> @activeEditSession.moveCursorToBottom()
  # Public: Moves every cursor to the beginning of the line.
  moveCursorToBeginningOfLine: -> @activeEditSession.moveCursorToBeginningOfLine()
  # Public: Moves every cursor to the first non-whitespace character of the line.
  moveCursorToFirstCharacterOfLine: -> @activeEditSession.moveCursorToFirstCharacterOfLine()
  # Public: Moves every cursor to the end of the line.
  moveCursorToEndOfLine: -> @activeEditSession.moveCursorToEndOfLine()
  # Public: Moves the selected line up one row.
  moveLineUp: -> @activeEditSession.moveLineUp()
  # Public: Moves the selected line down one row.
  moveLineDown: -> @activeEditSession.moveLineDown()
  # Public: Sets the cursor based on a given screen position.
  #
  # position - An {Array} of two numbers: the screen row, and the screen column.
  # options - An object with properties based on {Cursor.changePosition}.
  #
  setCursorScreenPosition: (position, options) -> @activeEditSession.setCursorScreenPosition(position, options)
  # Public: Duplicates the current line.
  duplicateLine: -> @activeEditSession.duplicateLine()
  joinLine: -> @activeEditSession.joinLine()
  getCursorScreenPosition: -> @activeEditSession.getCursorScreenPosition()
  # Public: Gets the current screen row.
  #
  # Returns a {Number}.
  getCursorScreenRow: -> @activeEditSession.getCursorScreenRow()
  # Public: Sets the cursor based on a given buffer position.
  #
  # position - An {Array} of two numbers: the buffer row, and the buffer column.
  # options - An object with properties based on {Cursor.changePosition}.
  #
  setCursorBufferPosition: (position, options) -> @activeEditSession.setCursorBufferPosition(position, options)
  # Public: Gets the current buffer position.
  #
  # Returns an {Array} of two numbers: the buffer row, and the buffer column.
  getCursorBufferPosition: -> @activeEditSession.getCursorBufferPosition()
  getCurrentParagraphBufferRange: -> @activeEditSession.getCurrentParagraphBufferRange()
  # Public: Gets the word located under the cursor.
  #
  # options - An object with properties based on {Cursor.getBeginningOfCurrentWordBufferPosition}.
  #
  # Returns a {String}.
  getWordUnderCursor: (options) -> @activeEditSession.getWordUnderCursor(options)

  getSelection: (index) -> @activeEditSession.getSelection(index)
  getSelections: -> @activeEditSession.getSelections()
  getSelectionsOrderedByBufferPosition: -> @activeEditSession.getSelectionsOrderedByBufferPosition()
  getLastSelectionInBuffer: -> @activeEditSession.getLastSelectionInBuffer()
  # Public: Gets the currently selected text.
  #
  # Returns a {String}.
  getSelectedText: -> @activeEditSession.getSelectedText()
  getSelectedBufferRanges: -> @activeEditSession.getSelectedBufferRanges()
  getSelectedBufferRange: -> @activeEditSession.getSelectedBufferRange()
  setSelectedBufferRange: (bufferRange, options) -> @activeEditSession.setSelectedBufferRange(bufferRange, options)
  setSelectedBufferRanges: (bufferRanges, options) -> @activeEditSession.setSelectedBufferRanges(bufferRanges, options)
  addSelectionForBufferRange: (bufferRange, options) -> @activeEditSession.addSelectionForBufferRange(bufferRange, options)
  # Public: Selects the text one position right of the cursor.
  selectRight: -> @activeEditSession.selectRight()
  # Public: Selects the text one position left of the cursor.
  selectLeft: -> @activeEditSession.selectLeft()
  # Public: Selects all the text one position above the cursor.
  selectUp: -> @activeEditSession.selectUp()
  # Public: Selects all the text one position below the cursor.
  selectDown: -> @activeEditSession.selectDown()
  # Public: Selects all the text from the current cursor position to the top of the buffer.
  selectToTop: -> @activeEditSession.selectToTop()
  # Public: Selects all the text from the current cursor position to the bottom of the buffer.
  selectToBottom: -> @activeEditSession.selectToBottom()
  # Public: Selects all the text in the buffer.
  selectAll: -> @activeEditSession.selectAll()
  # Public: Selects all the text from the current cursor position to the beginning of the line.
  selectToBeginningOfLine: -> @activeEditSession.selectToBeginningOfLine()
  # Public: Selects all the text from the current cursor position to the end of the line.
  selectToEndOfLine: -> @activeEditSession.selectToEndOfLine()
  addSelectionBelow: -> @activeEditSession.addSelectionBelow()
  addSelectionAbove: -> @activeEditSession.addSelectionAbove()
  selectToBeginningOfWord: -> @activeEditSession.selectToBeginningOfWord()
  # Public: Selects all the text from the current cursor position to the end of the word.
  selectToEndOfWord: -> @activeEditSession.selectToEndOfWord()
  # Public: Selects all the text from the current cursor position to the beginning of the next word.
  selectToBeginningOfNextWord: -> @activeEditSession.selectToBeginningOfNextWord()
  selectWord: -> @activeEditSession.selectWord()
  selectLine: -> @activeEditSession.selectLine()
  selectToScreenPosition: (position) -> @activeEditSession.selectToScreenPosition(position)
  # Public: Transposes the current text selections.
  #
  # This only works if there is more than one selection. Each selection is transferred
  # to the position of the selection after it. The last selection is transferred to the
  # position of the first.
  transpose: -> @activeEditSession.transpose()
  # Public: Turns the current selection into upper case.
  upperCase: -> @activeEditSession.upperCase()
  # Public: Turns the current selection into lower case.
  lowerCase: -> @activeEditSession.lowerCase()
  # Public: Clears every selection. TODO
  clearSelections: -> @activeEditSession.clearSelections()

  # Public: Performs a backspace, removing the character found behind the cursor position.
  backspace: -> @activeEditSession.backspace()
  # Public: Performs a backspace to the beginning of the current word, removing characters found there.
  backspaceToBeginningOfWord: -> @activeEditSession.backspaceToBeginningOfWord()
  # Public: Performs a backspace to the beginning of the current line, removing characters found there.
  backspaceToBeginningOfLine: -> @activeEditSession.backspaceToBeginningOfLine()
  # Public: Performs a delete, removing the character found ahead the cursor position.
  delete: -> @activeEditSession.delete()
  # Public: Performs a delete to the end of the current word, removing characters found there.
  deleteToEndOfWord: -> @activeEditSession.deleteToEndOfWord()
  # Public: Performs a delete to the end of the current line, removing characters found there.
  deleteLine: -> @activeEditSession.deleteLine()
  # Public: Performs a cut to the end of the current line. 
  #
  # Characters are removed, but the text remains in the clipboard.
  cutToEndOfLine: -> @activeEditSession.cutToEndOfLine()
  # Public: Inserts text at the current cursor positions.
  #
  # text - A {String} representing the text to insert.
  # options - A set of options equivalent to {Selection.insertText}.
  insertText: (text, options) -> @activeEditSession.insertText(text, options)
  # Public: Inserts a new line at the current cursor positions.
  insertNewline: -> @activeEditSession.insertNewline()
  consolidateSelections: (e) -> e.abortKeyBinding() unless @activeEditSession.consolidateSelections()
  # Public: Inserts a new line below the current cursor positions.
  insertNewlineBelow: -> @activeEditSession.insertNewlineBelow()
  # Public: Inserts a new line above the current cursor positions.
  insertNewlineAbove: -> @activeEditSession.insertNewlineAbove()
  # Public: Indents the current line.
  #
  # options - A set of options equivalent to {Selection.indent}.
  indent: (options) -> @activeEditSession.indent(options)
  # Public: TODO
  autoIndent: (options) -> @activeEditSession.autoIndentSelectedRows()
  # Public: Indents the selected rows.
  indentSelectedRows: -> @activeEditSession.indentSelectedRows()
  # Public: Outdents the selected rows.
  outdentSelectedRows: -> @activeEditSession.outdentSelectedRows()
  # Public: Cuts the selected text.
  cutSelection: -> @activeEditSession.cutSelectedText()
  # Public: Copies the selected text.
  copySelection: -> @activeEditSession.copySelectedText()
  # Public: Pastes the text in the clipboard.
  #
  # options - A set of options equivalent to {Selection.insertText}.
  paste: (options) -> @activeEditSession.pasteText(options)
  # Public: Undos the last {Buffer} change.
  undo: -> @activeEditSession.undo()
  # Public: Redos the last {Buffer} change.
  redo: -> @activeEditSession.redo()
  transact: (fn) -> @activeEditSession.transact(fn)
  commit: -> @activeEditSession.commit()
  abort: -> @activeEditSession.abort()
  createFold: (startRow, endRow) -> @activeEditSession.createFold(startRow, endRow)
  # Public: Folds the current row.
  foldCurrentRow: -> @activeEditSession.foldCurrentRow()
  # Public: Unfolds the current row.
  unfoldCurrentRow: -> @activeEditSession.unfoldCurrentRow()
  # Public: Folds all the rows.
  foldAll: -> @activeEditSession.foldAll()
  # Public: Unfolds all the rows.
  unfoldAll: -> @activeEditSession.unfoldAll()
  foldSelection: -> @activeEditSession.foldSelection()
  destroyFold: (foldId) -> @activeEditSession.destroyFold(foldId)
  destroyFoldsContainingBufferRow: (bufferRow) -> @activeEditSession.destroyFoldsContainingBufferRow(bufferRow)
  # Public: Determines if the given screen row is folded.
  #
  # screenRow - A {Number} indicating the screen row.
  #
  # Returns `true` if the screen row is folded, `false` otherwise.
  isFoldedAtScreenRow: (screenRow) -> @activeEditSession.isFoldedAtScreenRow(screenRow)
  # Public: Determines if the given buffer row is folded.
  #
  # screenRow - A {Number} indicating the buffer row.
  #
  # Returns `true` if the buffer row is folded, `false` otherwise.
  isFoldedAtBufferRow: (bufferRow) -> @activeEditSession.isFoldedAtBufferRow(bufferRow)
  # Public: Determines if the given row that the cursor is at is folded.
  #
  # Returns `true` if the row is folded, `false` otherwise.
  isFoldedAtCursorRow: -> @activeEditSession.isFoldedAtCursorRow()

  # Public: Gets the line for the given screen row.
  #
  # screenRow - A {Number} indicating the screen row.
  #
  # Returns a {String}.
  lineForScreenRow: (screenRow) -> @activeEditSession.lineForScreenRow(screenRow)
  # Public: Gets the lines for the given screen row boundaries.
  #
  # start - A {Number} indicating the beginning screen row.
  # end - A {Number} indicating the ending screen row.
  #
  # Returns an {Array} of {String}s.
  linesForScreenRows: (start, end) -> @activeEditSession.linesForScreenRows(start, end)
  # Public: Gets the number of screen rows.
  #
  # Returns a {Number}.
  screenLineCount: -> @activeEditSession.screenLineCount()
  setSoftWrapColumn: (softWrapColumn) ->
    softWrapColumn ?= @calcSoftWrapColumn()
    @activeEditSession.setSoftWrapColumn(softWrapColumn) if softWrapColumn
  # Public: Gets the length of the longest screen line.
  #
  # Returns a {Number}.
  maxScreenLineLength: -> @activeEditSession.maxScreenLineLength()
  # Public: Gets the text in the last screen row.
  #
  # Returns a {String}.
  getLastScreenRow: -> @activeEditSession.getLastScreenRow()
  clipScreenPosition: (screenPosition, options={}) -> @activeEditSession.clipScreenPosition(screenPosition, options)

  # Public: Given a buffer position, this converts it into a screen position.
  #
  # bufferPosition - An object that represents a buffer position. It can be either
  #                  an {Object} (`{row, column}`), {Array} (`[row, column]`), or {Point}
  # options - The same options available to {LineMap.clipScreenPosition}.
  #
  # Returns a {Point}.
  screenPositionForBufferPosition: (position, options) -> @activeEditSession.screenPositionForBufferPosition(position, options)
  
  # Public: Given a buffer range, this converts it into a screen position.
  #
  # screenPosition - An object that represents a buffer position. It can be either
  #                  an {Object} (`{row, column}`), {Array} (`[row, column]`), or {Point}
  # options - The same options available to {LineMap.clipScreenPosition}.
  #
  # Returns a {Point}. 
  bufferPositionForScreenPosition: (position, options) -> @activeEditSession.bufferPositionForScreenPosition(position, options)
  
  # Public: Given a buffer range, this converts it into a screen position.
  #
  # bufferRange - The {Range} to convert
  #
  # Returns a {Range}.
  screenRangeForBufferRange: (range) -> @activeEditSession.screenRangeForBufferRange(range)
  
  # Public: Given a screen range, this converts it into a buffer position.
  #
  # screenRange - The {Range} to convert
  #
  # Returns a {Range}.
  bufferRangeForScreenRange: (range) -> @activeEditSession.bufferRangeForScreenRange(range)
  bufferRowsForScreenRows: (startRow, endRow) -> @activeEditSession.bufferRowsForScreenRows(startRow, endRow)
  getLastScreenRow: -> @activeEditSession.getLastScreenRow()

  logCursorScope: ->
    console.log @activeEditSession.getCursorScopes()
  # Public: Emulates the "page down" key, where the last row of a buffer scrolls to become the first.
  pageDown: ->
    newScrollTop = @scrollTop() + @scrollView[0].clientHeight
    @activeEditSession.moveCursorDown(@getPageRows())
    @scrollTop(newScrollTop,  adjustVerticalScrollbar: true)

  # Public: Emulates the "page up" key, where the frst row of a buffer scrolls to become the last.
  pageUp: ->
    newScrollTop = @scrollTop() - @scrollView[0].clientHeight
    @activeEditSession.moveCursorUp(@getPageRows())
    @scrollTop(newScrollTop,  adjustVerticalScrollbar: true)

  # Public: Gets the number of actual page rows existing in an editor.
  #
  # Returns a {Number}.
  getPageRows: ->
    Math.max(1, Math.ceil(@scrollView[0].clientHeight / @lineHeight))

  # Public: Set whether invisible characters are shown.
  #
  # showInvisibles - A {Boolean} which, if `true`, show invisible characters
  setShowInvisibles: (showInvisibles) ->
    return if showInvisibles == @showInvisibles
    @showInvisibles = showInvisibles
    @resetDisplay()

  # Public: Defines which characters are invisible.
  #
  # invisibles - A hash defining the invisible characters: The defaults are:
  #              :eol - `\u00ac`
  #              :space - `\u00b7`
  #              :tab - `\u00bb`
  #              :cr - `\u00a4`
  setInvisibles: (@invisibles={}) ->
    _.defaults @invisibles,
      eol: '\u00ac'
      space: '\u00b7'
      tab: '\u00bb'
      cr: '\u00a4'
    @resetDisplay()

  # Public: Sets whether you want to show the indentation guides.
  #
  # showIndentGuide - A {Boolean} you can set to `true` if you want to see the indentation guides.
  setShowIndentGuide: (showIndentGuide) ->
    return if showIndentGuide == @showIndentGuide
    @showIndentGuide = showIndentGuide
    @resetDisplay()

  # Public: Checks out the current HEAD revision of the file.
  checkoutHead: -> @getBuffer().checkoutHead()
  # Public: Replaces the current buffer contents.
  #
  # text - A {String} containing the new buffer contents.
  setText: (text) -> @getBuffer().setText(text)
  # Public: Retrieves the current buffer contents.
  #
  # Returns a {String}.
  getText: -> @getBuffer().getText()
  # Public: Retrieves the current buffer's file path.
  #
  # Returns a {String}.
  getPath: -> @activeEditSession?.getPath()
  # Public: Gets the number of lines in a file. 
  #
  # Returns a {Number}.
  getLineCount: -> @getBuffer().getLineCount()
  # Public: Gets the row number of the last line.
  #
  # Returns a {Number}.
  getLastBufferRow: -> @getBuffer().getLastRow()
  # Public: Given a range, returns the lines of text within it.
  #
  # range - A {Range} object specifying your points of interest
  #
  # Returns a {String} of the combined lines.
  getTextInRange: (range) -> @getBuffer().getTextInRange(range)
  getEofPosition: -> @getBuffer().getEofPosition()
  # Public: Given a row, returns the line of text.
  #
  # row - A {Number} indicating the row.
  #
  # Returns a {String}.
  lineForBufferRow: (row) -> @getBuffer().lineForRow(row)
  # Public: Given a row, returns the length of the line of text.
  #
  # row - A {Number} indicating the row
  #
  # Returns a {Number}.
  lineLengthForBufferRow: (row) -> @getBuffer().lineLengthForRow(row)
  rangeForBufferRow: (row) -> @getBuffer().rangeForRow(row)
  scanInBufferRange: (args...) -> @getBuffer().scanInRange(args...)
  backwardsScanInBufferRange: (args...) -> @getBuffer().backwardsScanInRange(args...)

  configure: ->
    @observeConfig 'editor.showLineNumbers', (showLineNumbers) => @gutter.setShowLineNumbers(showLineNumbers)
    @observeConfig 'editor.showInvisibles', (showInvisibles) => @setShowInvisibles(showInvisibles)
    @observeConfig 'editor.showIndentGuide', (showIndentGuide) => @setShowIndentGuide(showIndentGuide)
    @observeConfig 'editor.invisibles', (invisibles) => @setInvisibles(invisibles)
    @observeConfig 'editor.fontSize', (fontSize) => @setFontSize(fontSize)
    @observeConfig 'editor.fontFamily', (fontFamily) => @setFontFamily(fontFamily)

  # Internal: Responsible for handling events made to the editor.
  handleEvents: ->
    @on 'focus', =>
      @hiddenInput.focus()
      false

    @hiddenInput.on 'focus', =>
      @isFocused = true
      @addClass 'is-focused'

    @hiddenInput.on 'focusout', =>
      @isFocused = false
      @removeClass 'is-focused'

    @underlayer.on 'click', (e) =>
      return unless e.target is @underlayer[0]
      return unless e.offsetY > @overlayer.height()
      if e.shiftKey
        @selectToBottom()
      else
        @moveCursorToBottom()

    @overlayer.on 'mousedown', (e) =>
      @overlayer.hide()
      clickedElement = document.elementFromPoint(e.pageX, e.pageY)
      @overlayer.show()
      e.target = clickedElement
      $(clickedElement).trigger(e)
      false if @isFocused

    @renderedLines.on 'mousedown', '.fold.line', (e) =>
      @destroyFold($(e.currentTarget).attr('fold-id'))
      false

    onMouseDown = (e) =>
      clickCount = e.originalEvent.detail

      screenPosition = @screenPositionFromMouseEvent(e)
      if clickCount == 1
        if e.metaKey
          @addCursorAtScreenPosition(screenPosition)
        else if e.shiftKey
          @selectToScreenPosition(screenPosition)
        else
          @setCursorScreenPosition(screenPosition)
      else if clickCount == 2
        @activeEditSession.selectWord() unless e.shiftKey
      else if clickCount == 3
        @activeEditSession.selectLine() unless e.shiftKey

      @selectOnMousemoveUntilMouseup() unless e.ctrlKey or e.originalEvent.which > 1

    @renderedLines.on 'mousedown', onMouseDown

    @on "textInput", (e) =>
      @insertText(e.originalEvent.data)
      false

    @scrollView.on 'mousewheel', (e) =>
      if delta = e.originalEvent.wheelDeltaY
        @scrollTop(@scrollTop() - delta)
        false

    @verticalScrollbar.on 'scroll', =>
      @scrollTop(@verticalScrollbar.scrollTop(), adjustVerticalScrollbar: false)

    unless @mini
      @gutter.widthChanged = (newWidth) =>
        @scrollView.css('left', newWidth + 'px')

    @scrollView.on 'scroll', =>
      if @scrollView.scrollLeft() == 0
        @gutter.removeClass('drop-shadow')
      else
        @gutter.addClass('drop-shadow')

  # Internal:
  selectOnMousemoveUntilMouseup: ->
    lastMoveEvent = null
    moveHandler = (event = lastMoveEvent) =>
      if event
        @selectToScreenPosition(@screenPositionFromMouseEvent(event))
        lastMoveEvent = event

    $(document).on "mousemove.editor-#{@id}", moveHandler
    interval = setInterval(moveHandler, 20)

    $(document).one "mouseup.editor-#{@id}", =>
      clearInterval(interval)
      $(document).off 'mousemove', moveHandler
      reverse = @activeEditSession.getLastSelection().isReversed()
      @activeEditSession.mergeIntersectingSelections({reverse})
      @activeEditSession.finalizeSelections()
      @syncCursorAnimations()

  # Internal:
  afterAttach: (onDom) ->
    return unless onDom
    @redraw() if @redrawOnReattach
    return if @attached
    @attached = true
    @calculateDimensions()
    @hiddenInput.width(@charWidth)
    @setSoftWrapColumn() if @activeEditSession.getSoftWrap()
    @subscribe $(window), "resize.editor-#{@id}", => @requestDisplayUpdate()
    @focus() if @isFocused

    if pane = @getPane()
      @active = @is(pane.activeView)
      @subscribe pane, 'pane:active-item-changed', (event, item) =>
        wasActive = @active
        @active = @is(pane.activeView)
        @redraw() if @active and not wasActive

    @resetDisplay()

    @trigger 'editor:attached', [this]

  # Internal:
  edit: (editSession) ->
    return if editSession is @activeEditSession

    if @activeEditSession
      @saveScrollPositionForActiveEditSession()
      @activeEditSession.off(".editor")

    @activeEditSession = editSession

    return unless @activeEditSession?

    @activeEditSession.setVisible(true)

    @activeEditSession.on "contents-conflicted.editor", =>
      @showBufferConflictAlert(@activeEditSession)

    @activeEditSession.on "path-changed.editor", =>
      @reloadGrammar()
      @trigger 'editor:path-changed'

    @activeEditSession.on "grammar-changed.editor", =>
      @trigger 'editor:grammar-changed'

    @trigger 'editor:path-changed'
    @resetDisplay()

    if @attached and @activeEditSession.buffer.isInConflict()
      _.defer => @showBufferConflictAlert(@activeEditSession) # Display after editSession has a chance to display

  # Internal: Retrieves the currently active session.
  #
  # Returns an {EditSession}.
  getModel: ->
    @activeEditSession

  # Internal: Set the new active session.
  #
  # editSession - The new {EditSession} to use.
  setModel: (editSession) ->
    @edit(editSession)

  # Public: Retrieves the {EditSession}'s buffer.
  #
  # Returns the current {Buffer}.
  getBuffer: -> @activeEditSession.buffer

  # Internal:
  showBufferConflictAlert: (editSession) ->
    atom.confirm(
      editSession.getPath(),
      "Has changed on disk. Do you want to reload it?",
      "Reload", (=> editSession.buffer.reload()),
      "Cancel"
    )

  # Internal:
  scrollTop: (scrollTop, options={}) ->
    return @cachedScrollTop or 0 unless scrollTop?
    maxScrollTop = @verticalScrollbar.prop('scrollHeight') - @verticalScrollbar.height()
    scrollTop = Math.floor(Math.max(0, Math.min(maxScrollTop, scrollTop)))
    return if scrollTop == @cachedScrollTop
    @cachedScrollTop = scrollTop

    @updateDisplay() if @attached

    @renderedLines.css('top', -scrollTop)
    @underlayer.css('top', -scrollTop)
    @overlayer.css('top', -scrollTop)
    @gutter.lineNumbers.css('top', -scrollTop)
    if options?.adjustVerticalScrollbar ? true
      @verticalScrollbar.scrollTop(scrollTop)

  # Internal:
  scrollBottom: (scrollBottom) ->
    if scrollBottom?
      @scrollTop(scrollBottom - @scrollView.height())
    else
      @scrollTop() + @scrollView.height()

  # Public: Scrolls the editor to the bottom.
  scrollToBottom: ->
    @scrollBottom(@screenLineCount() * @lineHeight)

<<<<<<< HEAD
  # Public: Scrolls the editor to the given buffer position.
  #
  # bufferPosition - An object that represents a buffer position. It can be either
  #                  an {Object} (`{row, column}`), {Array} (`[row, column]`), or {Point}
  # options - A hash matching the options available to {.scrollToPixelPosition}
=======
  scrollToCursorPosition: ->
    @scrollToBufferPosition(@getCursorBufferPosition(), center: true)

>>>>>>> 8182bd59
  scrollToBufferPosition: (bufferPosition, options) ->
    @scrollToPixelPosition(@pixelPositionForBufferPosition(bufferPosition), options)

  # Public: Scrolls the editor to the given screen position.
  #
  # screenPosition - An object that represents a buffer position. It can be either
  #                  an {Object} (`{row, column}`), {Array} (`[row, column]`), or {Point}
  # options - A hash matching the options available to {.scrollToPixelPosition}
  scrollToScreenPosition: (screenPosition, options) ->
    @scrollToPixelPosition(@pixelPositionForScreenPosition(screenPosition), options)

  # Public: Scrolls the editor to the given pixel position.
  #
  # bufferPosition - An object that represents a pixel position. It can be either
  #                  an {Object} (`{row, column}`), {Array} (`[row, column]`), or {Point}
  # options - A hash matching the options available to {.scrollVertically}
  scrollToPixelPosition: (pixelPosition, options) ->
    return unless @attached
    @scrollVertically(pixelPosition, options)
    @scrollHorizontally(pixelPosition)

  scrollVertically: (pixelPosition, {center}={}) ->
    scrollViewHeight = @scrollView.height()
    scrollTop = @scrollTop()
    scrollBottom = scrollTop + scrollViewHeight

    if center
      unless scrollTop < pixelPosition.top < scrollBottom
        @scrollTop(pixelPosition.top - (scrollViewHeight / 2))
    else
      linesInView = @scrollView.height() / @lineHeight
      maxScrollMargin = Math.floor((linesInView - 1) / 2)
      scrollMargin = Math.min(@vScrollMargin, maxScrollMargin)
      margin = scrollMargin * @lineHeight
      desiredTop = pixelPosition.top - margin
      desiredBottom = pixelPosition.top + @lineHeight + margin
      if desiredBottom > scrollBottom
        @scrollTop(desiredBottom - scrollViewHeight)
      else if desiredTop < scrollTop
        @scrollTop(desiredTop)

  scrollHorizontally: (pixelPosition) ->
    return if @activeEditSession.getSoftWrap()

    charsInView = @scrollView.width() / @charWidth
    maxScrollMargin = Math.floor((charsInView - 1) / 2)
    scrollMargin = Math.min(@hScrollMargin, maxScrollMargin)
    margin = scrollMargin * @charWidth
    desiredRight = pixelPosition.left + @charWidth + margin
    desiredLeft = pixelPosition.left - margin

    if desiredRight > @scrollView.scrollRight()
      @scrollView.scrollRight(desiredRight)
    else if desiredLeft < @scrollView.scrollLeft()
      @scrollView.scrollLeft(desiredLeft)

  highlightFoldsContainingBufferRange: (bufferRange) ->
    screenLines = @linesForScreenRows(@firstRenderedScreenRow, @lastRenderedScreenRow)
    for screenLine, i in screenLines
      if fold = screenLine.fold
        screenRow = @firstRenderedScreenRow + i
        element = @lineElementForScreenRow(screenRow)

        if bufferRange.intersectsWith(fold.getBufferRange())
          element.addClass('selected')
        else
          element.removeClass('selected')

  setScrollPositionFromActiveEditSession: ->
    @scrollTop(@activeEditSession.scrollTop ? 0)
    @scrollView.scrollLeft(@activeEditSession.scrollLeft ? 0)

  saveScrollPositionForActiveEditSession: ->
    @activeEditSession.setScrollTop(@scrollTop())
    @activeEditSession.setScrollLeft(@scrollView.scrollLeft())

  # Public: Activates soft tabs in the editor.
  toggleSoftTabs: ->
    @activeEditSession.setSoftTabs(not @activeEditSession.softTabs)

  # Public: Activates soft wraps in the editor.
  toggleSoftWrap: ->
    @setSoftWrap(not @activeEditSession.getSoftWrap())

  calcSoftWrapColumn: ->
    if @activeEditSession.getSoftWrap()
      Math.floor(@scrollView.width() / @charWidth)
    else
      Infinity

  # Public: Sets the soft wrap column for the editor.
  #
  # softWrap - A {Boolean} which, if `true`, sets soft wraps
  # softWrapColumn - A {Number} indicating the length of a line in the editor when soft 
  # wrapping turns on
  setSoftWrap: (softWrap, softWrapColumn=undefined) ->
    @activeEditSession.setSoftWrap(softWrap)
    @setSoftWrapColumn(softWrapColumn) if @attached
    if @activeEditSession.getSoftWrap()
      @addClass 'soft-wrap'
      @scrollView.scrollLeft(0)
      @_setSoftWrapColumn = => @setSoftWrapColumn()
      $(window).on "resize.editor-#{@id}", @_setSoftWrapColumn
    else
      @removeClass 'soft-wrap'
      $(window).off 'resize', @_setSoftWrapColumn

  # Public: Sets the font size for the editor.
  #
  # fontSize - A {Number} indicating the font size in pixels.
  setFontSize: (fontSize) ->
    headTag = $("head")
    styleTag = headTag.find("style.font-size")
    if styleTag.length == 0
      styleTag = $$ -> @style class: 'font-size'
      headTag.append styleTag

    styleTag.text(".editor {font-size: #{fontSize}px}")

    if @isOnDom()
      @redraw()
    else
      @redrawOnReattach = @attached

  # Public: Retrieves the font size for the editor.
  #
  # Returns a {Number} indicating the font size in pixels.
  getFontSize: ->
    parseInt(@css("font-size"))

  # Public: Sets the font family for the editor.
  #
  # fontFamily - A {String} identifying the CSS `font-family`,
  setFontFamily: (fontFamily) ->
    return if fontFamily == undefined
    headTag = $("head")
    styleTag = headTag.find("style.editor-font-family")
    if styleTag.length == 0
      styleTag = $$ -> @style class: 'editor-font-family'
      headTag.append styleTag

    styleTag.text(".editor {font-family: #{fontFamily}}")
    @redraw()

  # Public: Gets the font family for the editor.
  #
  # Returns a {String} identifying the CSS `font-family`,
  getFontFamily: -> @css("font-family")

  # Public: Clears the CSS `font-family` property from the editor.
  clearFontFamily: ->
    $('head style.editor-font-family').remove()

  # Public: Clears the CSS `font-family` property from the editor.
  redraw: ->
    return unless @hasParent()
    return unless @attached
    @redrawOnReattach = false
    @calculateDimensions()
    @updatePaddingOfRenderedLines()
    @updateLayerDimensions()
    @requestDisplayUpdate()

  splitLeft: (items...) ->
    @getPane()?.splitLeft(items...).activeView

  splitRight: (items...) ->
    @getPane()?.splitRight(items...).activeView

  splitUp: (items...) ->
    @getPane()?.splitUp(items...).activeView

  splitDown: (items...) ->
    @getPane()?.splitDown(items...).activeView

  getPane: ->
    @parent('.item-views').parent('.pane').view()

  remove: (selector, keepData) ->
    return super if keepData or @removed
    @trigger 'editor:will-be-removed'
    super
    rootView?.focus()

  beforeRemove: ->
    @removed = true
    @activeEditSession?.destroy()
    $(window).off(".editor-#{@id}")
    $(document).off(".editor-#{@id}")

  getCursorView: (index) ->
    index ?= @cursorViews.length - 1
    @cursorViews[index]

  getCursorViews: ->
    new Array(@cursorViews...)

  addCursorView: (cursor, options) ->
    cursorView = new CursorView(cursor, this, options)
    @cursorViews.push(cursorView)
    @overlayer.append(cursorView)
    cursorView

  removeCursorView: (cursorView) ->
    _.remove(@cursorViews, cursorView)

  getSelectionView: (index) ->
    index ?= @selectionViews.length - 1
    @selectionViews[index]

  getSelectionViews: ->
    new Array(@selectionViews...)

  addSelectionView: (selection) ->
    selectionView = new SelectionView({editor: this, selection})
    @selectionViews.push(selectionView)
    @underlayer.append(selectionView)
    selectionView

  removeSelectionView: (selectionView) ->
    _.remove(@selectionViews, selectionView)

  removeAllCursorAndSelectionViews: ->
    cursorView.remove() for cursorView in @getCursorViews()
    selectionView.remove() for selectionView in @getSelectionViews()

  appendToLinesView: (view) ->
    @overlayer.append(view)

  calculateDimensions: ->
    fragment = $('<pre class="line" style="position: absolute; visibility: hidden;"><span>x</span></div>')
    @renderedLines.append(fragment)

    lineRect = fragment[0].getBoundingClientRect()
    charRect = fragment.find('span')[0].getBoundingClientRect()
    @lineHeight = lineRect.height
    @charWidth = charRect.width
    @charHeight = charRect.height
    @height(@lineHeight) if @mini
    fragment.remove()

  updateLayerDimensions: ->
    height = @lineHeight * @screenLineCount()
    unless @layerHeight == height
      @renderedLines.height(height)
      @underlayer.css('min-height', height)
      @overlayer.height(height)
      @layerHeight = height

      @verticalScrollbarContent.height(height)
      @scrollBottom(height) if @scrollBottom() > height

    minWidth = @charWidth * @maxScreenLineLength() + 20
    unless @layerMinWidth == minWidth
      @renderedLines.css('min-width', minWidth)
      @underlayer.css('min-width', minWidth)
      @overlayer.css('min-width', minWidth)
      @layerMinWidth = minWidth
      @trigger 'editor:min-width-changed'

  clearRenderedLines: ->
    @renderedLines.empty()
    @firstRenderedScreenRow = null
    @lastRenderedScreenRow = null

  resetDisplay: ->
    return unless @attached

    @clearRenderedLines()
    @removeAllCursorAndSelectionViews()
    @updateLayerDimensions()
    @setScrollPositionFromActiveEditSession()

    @activeEditSession.on 'selection-added.editor', (selection) =>
      @newCursors.push(selection.cursor)
      @newSelections.push(selection)
      @requestDisplayUpdate()

    @activeEditSession.on 'screen-lines-changed.editor', (e) => @handleScreenLinesChange(e)

    @newCursors = @activeEditSession.getCursors()
    @newSelections = @activeEditSession.getSelections()
    @updateDisplay(suppressAutoScroll: true)

  requestDisplayUpdate: ->
    return if @pendingDisplayUpdate
    return unless @isVisible()
    @pendingDisplayUpdate = true
    _.nextTick =>
      @updateDisplay()
      @pendingDisplayUpdate = false

  updateDisplay: (options={}) ->
    return unless @attached and @activeEditSession
    return if @activeEditSession.destroyed
    unless @isVisible()
      @redrawOnReattach = true
      return

    @updateRenderedLines()
    @highlightCursorLine()
    @updateCursorViews()
    @updateSelectionViews()
    @autoscroll(options)
    @trigger 'editor:display-updated'

  updateCursorViews: ->
    if @newCursors.length > 0
      @addCursorView(cursor) for cursor in @newCursors when not cursor.destroyed
      @syncCursorAnimations()
      @newCursors = []

    for cursorView in @getCursorViews()
      if cursorView.needsRemoval
        cursorView.remove()
      else if cursorView.needsUpdate
        cursorView.updateDisplay()

  updateSelectionViews: ->
    if @newSelections.length > 0
      @addSelectionView(selection) for selection in @newSelections when not selection.destroyed
      @newSelections = []

    for selectionView in @getSelectionViews()
      if selectionView.needsRemoval
        selectionView.remove()
      else
        selectionView.updateDisplay()

  syncCursorAnimations: ->
    for cursorView in @getCursorViews()
      do (cursorView) -> cursorView.resetBlinking()

  autoscroll: (options={}) ->
    for cursorView in @getCursorViews()
      if !options.suppressAutoScroll and cursorView.needsAutoscroll()
        @scrollToPixelPosition(cursorView.getPixelPosition())
      cursorView.clearAutoscroll()

    for selectionView in @getSelectionViews()
      if !options.suppressAutoScroll and selectionView.needsAutoscroll()
        @scrollToPixelPosition(selectionView.getCenterPixelPosition(), center: true)
        selectionView.highlight()
      selectionView.clearAutoscroll()

  updateRenderedLines: ->
    firstVisibleScreenRow = @getFirstVisibleScreenRow()
    lastVisibleScreenRow = @getLastVisibleScreenRow()

    if @firstRenderedScreenRow? and firstVisibleScreenRow >= @firstRenderedScreenRow and lastVisibleScreenRow <= @lastRenderedScreenRow
      renderFrom = @firstRenderedScreenRow
      renderTo = Math.min(@getLastScreenRow(), @lastRenderedScreenRow)
    else
      renderFrom = Math.max(0, firstVisibleScreenRow - @lineOverdraw)
      renderTo = Math.min(@getLastScreenRow(), lastVisibleScreenRow + @lineOverdraw)

    if @pendingChanges.length == 0 and @firstRenderedScreenRow and @firstRenderedScreenRow <= renderFrom and renderTo <= @lastRenderedScreenRow
      return

    @gutter.updateLineNumbers(@pendingChanges, renderFrom, renderTo)
    intactRanges = @computeIntactRanges()
    @pendingChanges = []
    @truncateIntactRanges(intactRanges, renderFrom, renderTo)
    @clearDirtyRanges(intactRanges)
    @fillDirtyRanges(intactRanges, renderFrom, renderTo)
    @firstRenderedScreenRow = renderFrom
    @lastRenderedScreenRow = renderTo
    @updateLayerDimensions()
    @updatePaddingOfRenderedLines()

  computeIntactRanges: ->
    return [] if !@firstRenderedScreenRow? and !@lastRenderedScreenRow?

    intactRanges = [{start: @firstRenderedScreenRow, end: @lastRenderedScreenRow, domStart: 0}]

    if @showIndentGuide
      trailingEmptyLineChanges = []
      for change in @pendingChanges
        continue unless change.bufferDelta?
        start = change.end + change.bufferDelta + 1
        continue unless @lineForBufferRow(start) is ''
        end = start
        end++ while @lineForBufferRow(end + 1) is ''
        trailingEmptyLineChanges.push({start, end, screenDelta: 0})
        @pendingChanges.push(trailingEmptyLineChanges...)

    for change in @pendingChanges
      newIntactRanges = []
      for range in intactRanges
        if change.end < range.start and change.screenDelta != 0
          newIntactRanges.push(
            start: range.start + change.screenDelta
            end: range.end + change.screenDelta
            domStart: range.domStart
          )
        else if change.end < range.start or change.start > range.end
          newIntactRanges.push(range)
        else
          if change.start > range.start
            newIntactRanges.push(
              start: range.start
              end: change.start - 1
              domStart: range.domStart)
          if change.end < range.end
            newIntactRanges.push(
              start: change.end + change.screenDelta + 1
              end: range.end + change.screenDelta
              domStart: range.domStart + change.end + 1 - range.start
            )
      intactRanges = newIntactRanges
    @pendingChanges = []
    intactRanges

  truncateIntactRanges: (intactRanges, renderFrom, renderTo) ->
    i = 0
    while i < intactRanges.length
      range = intactRanges[i]
      if range.start < renderFrom
        range.domStart += renderFrom - range.start
        range.start = renderFrom
      if range.end > renderTo
        range.end = renderTo
      if range.start >= range.end
        intactRanges.splice(i--, 1)
      i++
    intactRanges.sort (a, b) -> a.domStart - b.domStart

  clearDirtyRanges: (intactRanges) ->
    renderedLines = @renderedLines[0]
    killLine = (line) ->
      next = line.nextSibling
      renderedLines.removeChild(line)
      next

    if intactRanges.length == 0
      @renderedLines.empty()
    else if currentLine = renderedLines.firstChild
      domPosition = 0
      for intactRange in intactRanges
        while intactRange.domStart > domPosition
          currentLine = killLine(currentLine)
          domPosition++
        for i in [intactRange.start..intactRange.end]
          currentLine = currentLine.nextSibling
          domPosition++
      while currentLine
        currentLine = killLine(currentLine)

  fillDirtyRanges: (intactRanges, renderFrom, renderTo) ->
    renderedLines = @renderedLines[0]
    nextIntact = intactRanges.shift()
    currentLine = renderedLines.firstChild

    row = renderFrom
    while row <= renderTo
      if row == nextIntact?.end + 1
        nextIntact = intactRanges.shift()
      if !nextIntact or row < nextIntact.start
        if nextIntact
          dirtyRangeEnd = nextIntact.start - 1
        else
          dirtyRangeEnd = renderTo

        for lineElement in @buildLineElementsForScreenRows(row, dirtyRangeEnd)
          renderedLines.insertBefore(lineElement, currentLine)
          row++
      else
        currentLine = currentLine.nextSibling
        row++

  updatePaddingOfRenderedLines: ->
    paddingTop = @firstRenderedScreenRow * @lineHeight
    @renderedLines.css('padding-top', paddingTop)
    @gutter.lineNumbers.css('padding-top', paddingTop)

    paddingBottom = (@getLastScreenRow() - @lastRenderedScreenRow) * @lineHeight
    @renderedLines.css('padding-bottom', paddingBottom)
    @gutter.lineNumbers.css('padding-bottom', paddingBottom)

  getFirstVisibleScreenRow: ->
    Math.floor(@scrollTop() / @lineHeight)

  getLastVisibleScreenRow: ->
    Math.max(0, Math.ceil((@scrollTop() + @scrollView.height()) / @lineHeight) - 1)

  isScreenRowVisible: (row) ->
    @getFirstVisibleScreenRow() <= row <= @getLastVisibleScreenRow()

  handleScreenLinesChange: (change) ->
    @pendingChanges.push(change)
    @requestDisplayUpdate()

  buildLineElementForScreenRow: (screenRow) ->
    @buildLineElementsForScreenRows(screenRow, screenRow)[0]

  buildLineElementsForScreenRows: (startRow, endRow) ->
    div = document.createElement('div')
    div.innerHTML = @buildLinesHtml(startRow, endRow)
    new Array(div.children...)

  buildLinesHtml: (startRow, endRow) ->
    lines = @activeEditSession.linesForScreenRows(startRow, endRow)
    htmlLines = []
    screenRow = startRow
    for line in @activeEditSession.linesForScreenRows(startRow, endRow)
      htmlLines.push(@buildLineHtml(line, screenRow++))
    htmlLines.join('\n\n')

  buildEmptyLineHtml: (screenRow) ->
    if not @mini and @showIndentGuide
      indentation = 0
      while --screenRow >= 0
        bufferRow = @activeEditSession.bufferPositionForScreenPosition([screenRow]).row
        bufferLine = @activeEditSession.lineForBufferRow(bufferRow)
        unless bufferLine is ''
          indentation = Math.ceil(@activeEditSession.indentLevelForLine(bufferLine))
          break

      if indentation > 0
        indentationHtml = "<span class='indent-guide'>#{_.multiplyString(' ', @activeEditSession.getTabLength())}</span>"
        return _.multiplyString(indentationHtml, indentation)

    return '&nbsp;' unless @showInvisibles

  buildLineHtml: (screenLine, screenRow) ->
    scopeStack = []
    line = []

    updateScopeStack = (desiredScopes) ->
      excessScopes = scopeStack.length - desiredScopes.length
      _.times(excessScopes, popScope) if excessScopes > 0

      # pop until common prefix
      for i in [scopeStack.length..0]
        break if _.isEqual(scopeStack[0...i], desiredScopes[0...i])
        popScope()

      # push on top of common prefix until scopeStack == desiredScopes
      for j in [i...desiredScopes.length]
        pushScope(desiredScopes[j])

    pushScope = (scope) ->
      scopeStack.push(scope)
      line.push("<span class=\"#{scope.replace(/\./g, ' ')}\">")

    popScope = ->
      scopeStack.pop()
      line.push("</span>")

    if fold = screenLine.fold
      lineAttributes = { class: 'fold line', 'fold-id': fold.id }
    else
      lineAttributes = { class: 'line' }

    attributePairs = []
    attributePairs.push "#{attributeName}=\"#{value}\"" for attributeName, value of lineAttributes
    line.push("<pre #{attributePairs.join(' ')}>")

    invisibles = @invisibles if @showInvisibles

    if screenLine.text == ''
      html = @buildEmptyLineHtml(screenRow)
      line.push(html) if html
    else
      firstNonWhitespacePosition = screenLine.text.search(/\S/)
      firstTrailingWhitespacePosition = screenLine.text.search(/\s*$/)
      lineIsWhitespaceOnly = firstTrailingWhitespacePosition is 0
      position = 0
      for token in screenLine.tokens
        updateScopeStack(token.scopes)
        hasLeadingWhitespace =  position < firstNonWhitespacePosition
        hasTrailingWhitespace = position + token.value.length > firstTrailingWhitespacePosition
        hasIndentGuide = @showIndentGuide and (hasLeadingWhitespace or lineIsWhitespaceOnly)
        line.push(token.getValueAsHtml({invisibles, hasLeadingWhitespace, hasTrailingWhitespace, hasIndentGuide}))
        position += token.value.length

    popScope() while scopeStack.length > 0
    if invisibles and not @mini and not screenLine.isSoftWrapped()
      if invisibles.cr and screenLine.lineEnding is '\r\n'
        line.push("<span class='invisible'>#{invisibles.cr}</span>")
      if invisibles.eol
        line.push("<span class='invisible'>#{invisibles.eol}</span>")

    line.push("<span class='fold-marker'/>") if fold

    line.push('</pre>')
    line.join('')

  lineElementForScreenRow: (screenRow) ->
    @renderedLines.children(":eq(#{screenRow - @firstRenderedScreenRow})")

  toggleLineCommentsInSelection: ->
    @activeEditSession.toggleLineCommentsInSelection()

  # Public: Converts a buffer position to a pixel position.
  #
  # position - An object that represents a buffer position. It can be either
  #                  an {Object} (`{row, column}`), {Array} (`[row, column]`), or {Point}
  #
  # Returns an object with two values: `top` and `left`, representing the pixel positions.
  pixelPositionForBufferPosition: (position) ->
    @pixelPositionForScreenPosition(@screenPositionForBufferPosition(position))

  # Public: Converts a screen position to a pixel position.
  #
  # position - An object that represents a screen position. It can be either
  #                  an {Object} (`{row, column}`), {Array} (`[row, column]`), or {Point}
  #
  # Returns an object with two values: `top` and `left`, representing the pixel positions.
  pixelPositionForScreenPosition: (position) ->
    return { top: 0, left: 0 } unless @isOnDom() and @isVisible()
    {row, column} = Point.fromObject(position)
    actualRow = Math.floor(row)

    lineElement = existingLineElement = @lineElementForScreenRow(actualRow)[0]
    unless existingLineElement
      lineElement = @buildLineElementForScreenRow(actualRow)
      @renderedLines.append(lineElement)
    left = @positionLeftForLineAndColumn(lineElement, column)
    unless existingLineElement
      @renderedLines[0].removeChild(lineElement)
    { top: row * @lineHeight, left }

  positionLeftForLineAndColumn: (lineElement, column) ->
    return 0 if column is 0
    delta = 0
    iterator = document.createNodeIterator(lineElement, NodeFilter.SHOW_TEXT, acceptNode: -> NodeFilter.FILTER_ACCEPT)
    while textNode = iterator.nextNode()
      nextDelta = delta + textNode.textContent.length
      if nextDelta >= column
        offset = column - delta
        break
      delta = nextDelta

    range = document.createRange()
    range.setEnd(textNode, offset)
    range.collapse()
    leftPixels = range.getClientRects()[0].left - @scrollView.offset().left + @scrollView.scrollLeft()
    range.detach()
    leftPixels

  pixelOffsUtilsetForScreenPosition: (position) ->
    {top, left} = @pixelPositionForScreenPosition(position)
    offset = @renderedLines.offset()
    {top: top + offset.top, left: left + offset.left}

  screenPositionFromMouseEvent: (e) ->
    { pageX, pageY } = e

    editorRelativeTop = pageY - @scrollView.offset().top + @scrollTop()
    row = Math.floor(editorRelativeTop / @lineHeight)
    column = 0

    if lineElement = @lineElementForScreenRow(row)[0]
      range = document.createRange()
      iterator = document.createNodeIterator(lineElement, NodeFilter.SHOW_TEXT, acceptNode: -> NodeFilter.FILTER_ACCEPT)
      while node = iterator.nextNode()
        range.selectNodeContents(node)
        column += node.textContent.length
        {left, right} = range.getClientRects()[0]
        break if left <= pageX <= right

      if node
        for characterPosition in [node.textContent.length...0]
          range.setStart(node, characterPosition - 1)
          range.setEnd(node, characterPosition)
          {left, right, width} = range.getClientRects()[0]
          break if left <= pageX - width / 2 <= right
          column--

      range.detach()

    new Point(row, column)

  # Public: Highlights the current line the cursor is on.
  highlightCursorLine: ->
    return if @mini

    @highlightedLine?.removeClass('cursor-line')
    if @getSelection().isEmpty()
      @highlightedLine = @lineElementForScreenRow(@getCursorScreenRow())
      @highlightedLine.addClass('cursor-line')
    else
      @highlightedLine = null

  # Public: Retrieves the current {EditSession}'s grammar.
  #
  # Returns a {String} indicating the {LanguageMode}'s grammar rules.
  getGrammar: ->
    @activeEditSession.getGrammar()

  # Public: Sets the current {EditSession}'s grammar. This only works for mini-editors.
  #
  # grammar - A {String} indicating the {LanguageMode}'s grammar rules.
  setGrammar: (grammar) ->
    throw new Error("Only mini-editors can explicity set their grammar") unless @mini
    @activeEditSession.setGrammar(grammar)

  # Public: Reloads the current grammar.
  reloadGrammar: ->
    @activeEditSession.reloadGrammar()

  bindToKeyedEvent: (key, event, callback) ->
    binding = {}
    binding[key] = event
    window.keymap.bindKeys '.editor', binding
    @on event, =>
      callback(this, event)

  replaceSelectedText: (replaceFn) ->
    selection = @getSelection()
    return false if selection.isEmpty()

    text = replaceFn(@getTextInRange(selection.getBufferRange()))
    return false if text is null or text is undefined

    @insertText(text, select: true)
    true

  copyPathToPasteboard: ->
    path = @getPath()
    pasteboard.write(path) if path?

  # Internal:
  saveDebugSnapshot: ->
    atom.showSaveDialog (path) =>
      fsUtils.write(path, @getDebugSnapshot()) if path

  # Internal:
  getDebugSnapshot: ->
    [
      "Debug Snapshot: #{@getPath()}"
      @getRenderedLinesDebugSnapshot()
      @activeEditSession.getDebugSnapshot()
      @getBuffer().getDebugSnapshot()
    ].join('\n\n')

  # Internal:
  getRenderedLinesDebugSnapshot: ->
    lines = ['Rendered Lines:']
    firstRenderedScreenRow = @firstRenderedScreenRow
    @renderedLines.find('.line').each (n) ->
      lines.push "#{firstRenderedScreenRow + n}: #{$(this).text()}"
    lines.join('\n')

  # Internal:
  logScreenLines: (start, end) ->
    @activeEditSession.logScreenLines(start, end)

  # Internal:
  logRenderedLines: ->
    @renderedLines.find('.line').each (n) ->
      console.log n, $(this).text()<|MERGE_RESOLUTION|>--- conflicted
+++ resolved
@@ -769,17 +769,14 @@
   scrollToBottom: ->
     @scrollBottom(@screenLineCount() * @lineHeight)
 
-<<<<<<< HEAD
+  scrollToCursorPosition: ->
+    @scrollToBufferPosition(@getCursorBufferPosition(), center: true)
+
   # Public: Scrolls the editor to the given buffer position.
   #
   # bufferPosition - An object that represents a buffer position. It can be either
   #                  an {Object} (`{row, column}`), {Array} (`[row, column]`), or {Point}
   # options - A hash matching the options available to {.scrollToPixelPosition}
-=======
-  scrollToCursorPosition: ->
-    @scrollToBufferPosition(@getCursorBufferPosition(), center: true)
-
->>>>>>> 8182bd59
   scrollToBufferPosition: (bufferPosition, options) ->
     @scrollToPixelPosition(@pixelPositionForBufferPosition(bufferPosition), options)
 
