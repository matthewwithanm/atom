--- conflicted
+++ resolved
@@ -35,33 +35,18 @@
     fs.makeDirectory(@configDirPath)
 
     templateConfigDirPath = fs.resolve(window.resourcePath, 'dot-atom')
-
     onConfigDirFile = (path) =>
-<<<<<<< HEAD
-      templatePath = fs.join(templateConfigDirPath, path)
-      configPath = fs.join(@configDirPath, path)
-      fs.write(configPath, fs.read(templatePath))
-    fs.traverseTreeSync(templateConfigDirPath, onConfigDirFile, (path) -> true)
-
-    configThemeDirPath = fs.join(@configDirPath, 'themes')
-    onThemeDirFile = (path) ->
-      templatePath = fs.join(bundledThemesDirPath, path)
-      configPath = fs.join(configThemeDirPath, path)
-      fs.write(configPath, fs.read(templatePath))
-    fs.traverseTreeSync(bundledThemesDirPath, onThemeDirFile, (path) -> true)
-=======
       relativePath = path.substring(templateConfigDirPath.length + 1)
       configPath = fs.join(@configDirPath, relativePath)
       fs.write(configPath, fs.read(path))
-    fs.traverseTree(templateConfigDirPath, onConfigDirFile, (path) -> true)
+    fs.traverseTreeSync(templateConfigDirPath, onConfigDirFile, (path) -> true)
 
     configThemeDirPath = fs.join(@configDirPath, 'themes')
     onThemeDirFile = (path) ->
       relativePath = path.substring(bundledThemesDirPath.length + 1)
       configPath = fs.join(configThemeDirPath, relativePath)
       fs.write(configPath, fs.read(path))
-    fs.traverseTree(bundledThemesDirPath, onThemeDirFile, (path) -> true)
->>>>>>> 9c6978e9
+    fs.traverseTreeSync(bundledThemesDirPath, onThemeDirFile, (path) -> true)
 
   load: ->
     @initializeConfigDirectory()
@@ -69,18 +54,13 @@
 
   loadUserConfig: ->
     if fs.exists(@configFilePath)
-<<<<<<< HEAD
-      userConfig = CSON.readObject(@configFilePath)
-      _.extend(@settings, userConfig)
-=======
       try
-        userConfig = fs.readObject(@configFilePath)
+        userConfig = CSON.readObject(@configFilePath)
         _.extend(@settings, userConfig)
       catch e
         @configFileHasErrors = true
         console.error "Failed to load user config '#{@configFilePath}'", e.message
         console.error e.stack
->>>>>>> 9c6978e9
 
   get: (keyPath) ->
     _.valueForKeyPath(@settings, keyPath) ?
