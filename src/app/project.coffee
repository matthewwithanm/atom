--- conflicted
+++ resolved
@@ -16,16 +16,12 @@
 # of directories and files that you can operate on.
 module.exports =
 class Project
-<<<<<<< HEAD
   @acceptsDocuments: true
   @version: 1
 
   registerDeserializer(this)
 
   @deserialize: (state) -> new Project(state)
-=======
-  @deserialize: (state) -> new Project(state.path)
->>>>>>> 6482e265
 
   @openers: []
 
@@ -57,7 +53,6 @@
     @editSessions = []
     @buffers = []
 
-<<<<<<< HEAD
     if pathOrState instanceof telepath.Document
       @state = pathOrState
       @setPath(pathOrState.get('path'))
@@ -83,8 +78,6 @@
 
   getState: -> @state
 
-=======
->>>>>>> 6482e265
   # Retrieves the project path.
   #
   # Returns a {String}.
